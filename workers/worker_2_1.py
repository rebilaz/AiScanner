import os
import asyncio
import logging
import socket
from datetime import datetime, timezone
from typing import Dict, List, Any

import pandas as pd
import aiohttp
from dotenv import load_dotenv

from clients.coingecko import CoinGeckoClient
from gcp_utils import BigQueryClient

logging.basicConfig(level=logging.INFO, format='%(asctime)s - %(levelname)s - %(message)s')


def fetch_existing_ids(bq_client, project_id, dataset, table) -> set:
    """Retourne un set de tous les id_projet déjà présents dans BigQuery."""
    query = f"SELECT DISTINCT id_projet FROM `{project_id}.{dataset}.{table}`"
    results = bq_client.client.query(query)
    return {row["id_projet"] for row in results}


def _extract_data(raw: dict, now_utc: str) -> dict:
    roi = raw.get("roi") or {}
    md = raw.get("market_data") or {}
    return {
        "id_projet": raw.get("id"),
        "symbole": raw.get("symbol", "").upper(),
        "nom": raw.get("name"),
        "image": raw.get("image", {}).get("large"),
        "prix_usd": md.get("current_price", {}).get("usd"),
        "market_cap": md.get("market_cap", {}).get("usd"),
        "market_cap_rank": raw.get("market_cap_rank"),
        "fully_diluted_valuation": md.get("fully_diluted_valuation", {}).get("usd"),
        "volume_24h": md.get("total_volume", {}).get("usd"),
        "high_24h": md.get("high_24h", {}).get("usd"),
        "low_24h": md.get("low_24h", {}).get("usd"),
        "price_change_24h": md.get("price_change_24h"),
        "variation_24h_pct": md.get("price_change_percentage_24h"),
        "market_cap_change_24h": md.get("market_cap_change_24h"),
        "market_cap_change_percentage_24h": md.get("market_cap_change_percentage_24h"),
        "circulating_supply": md.get("circulating_supply"),
        "total_supply": md.get("total_supply"),
        "max_supply": md.get("max_supply"),
        "ath_usd": md.get("ath", {}).get("usd"),
        "ath_change_pct": md.get("ath_change_percentage", {}).get("usd"),
        "ath_date": md.get("ath_date", {}).get("usd"),
        "atl": md.get("atl", {}).get("usd"),
        "atl_change_percentage": md.get("atl_change_percentage", {}).get("usd"),
        "atl_date": md.get("atl_date", {}).get("usd"),
        "roi": str(roi),
        "last_updated": raw.get("last_updated"),
        "chaine_contrat": next(iter(raw.get("platforms", {}) or {}), None),
        "adresse_contrat": next(iter((raw.get("platforms", {}) or {}).values()), None),
        "lien_site_web": (raw.get("links", {}).get("homepage") or [None])[0],
        "lien_github": (raw.get("links", {}).get("repos_url", {}).get("github") or [None])[0],
        "derniere_maj": now_utc,
    }


<<<<<<< HEAD
def force_float(df: pd.DataFrame, float_cols=None, int_cols=None) -> pd.DataFrame:
    """Cast specified columns to float or integer types."""
    if float_cols is None:
        float_cols = [
            "prix_usd",
            "fully_diluted_valuation",
            "volume_24h",
            "high_24h",
            "low_24h",
            "price_change_24h",
            "variation_24h_pct",
            "market_cap_change_24h",
            "market_cap_change_percentage_24h",
            "circulating_supply",
            "total_supply",
            "max_supply",
            "ath_usd",
            "ath_change_pct",
            "atl",
            "atl_change_percentage",
        ]
    if int_cols is None:
        int_cols = ["market_cap", "fully_diluted_valuation"]

    for col in float_cols:
        if col in df.columns:
            df[col] = pd.to_numeric(df[col], errors="coerce").astype(float)
    for col in int_cols:
        if col in df.columns:
            df[col] = pd.to_numeric(df[col], errors="coerce").astype("Int64")
    return df
=======
def force_float(df: pd.DataFrame, float_cols=None, int_cols=None) -> pd.DataFrame:
    """Cast specified columns to float or integer types."""
    if float_cols is None:
        float_cols = [
            "prix_usd",
            "fully_diluted_valuation",
            "volume_24h",
            "high_24h",
            "low_24h",
            "price_change_24h",
            "variation_24h_pct",
            "market_cap_change_24h",
            "market_cap_change_percentage_24h",
            "circulating_supply",
            "total_supply",
            "max_supply",
            "ath_usd",
            "ath_change_pct",
            "atl",
            "atl_change_percentage",
        ]
    if int_cols is None:

        int_cols = ["market_cap", "fully_diluted_valuation"]


    for col in float_cols:
        if col in df.columns:
            df[col] = pd.to_numeric(df[col], errors="coerce").astype(float)
    for col in int_cols:
        if col in df.columns:
            df[col] = pd.to_numeric(df[col], errors="coerce").astype("Int64")
    return df
>>>>>>> f287cf94


async def run_coingecko_worker() -> None:
    logging.info("\n--- WORKER COINGECKO : DÉMARRAGE ---\n")
    load_dotenv()

    project_id = os.getenv("GCP_PROJECT_ID")
    if not project_id:
        raise ValueError("La variable d'environnement GCP_PROJECT_ID est manquante.")

    dataset = os.getenv("BQ_DATASET")
    if not dataset:
        raise ValueError("La variable d'environnement BQ_DATASET est manquante.")
    
    table = os.getenv("COINGECKO_BIGQUERY_TABLE")
    if not table:
        raise ValueError("La variable d'environnement COINGECKO_BIGQUERY_TABLE est manquante.")

    category = os.getenv("COINGECKO_CATEGORY")
    if not category:
        raise ValueError("La variable d'environnement COINGECKO_CATEGORY est manquante.")

<<<<<<< HEAD
    min_cap = int(os.getenv("COINGECKO_MIN_MARKET_CAP", "0"))
    min_vol = int(os.getenv("COINGECKO_MIN_VOLUME_USD", "0"))
    batch_size = int(os.getenv("COINGECKO_BATCH_SIZE", "20"))
    rate_limit = int(os.getenv("COINGECKO_RATE_LIMIT", "50"))
=======
    min_cap = int(os.getenv("COINGECKO_MIN_MARKET_CAP", "0"))
    min_vol = int(os.getenv("COINGECKO_MIN_VOLUME_USD", "0"))
    batch_size = int(os.getenv("COINGECKO_BATCH_SIZE", "20"))
    rate_limit = int(os.getenv("COINGECKO_RATE_LIMIT", "50"))
>>>>>>> f287cf94
    
    logging.info(f"Configuration chargée : project={project_id}, dataset={dataset}, table={table}, category='{category}'")

    bq_client = BigQueryClient(project_id)
    logging.info("Client BigQuery initialisé.")

    # Cherche les IDs déjà présents
    existing_ids = fetch_existing_ids(bq_client, project_id, dataset, table)
    logging.info(f"{len(existing_ids)} tokens déjà présents dans la table BigQuery.")

    try:
<<<<<<< HEAD
        connector = aiohttp.TCPConnector(family=socket.AF_INET)
        async with aiohttp.ClientSession(connector=connector) as session:
            client = CoinGeckoClient(session, rate_limit=rate_limit)
=======
        connector = aiohttp.TCPConnector(family=socket.AF_INET)
        async with aiohttp.ClientSession(connector=connector) as session:
            client = CoinGeckoClient(session, rate_limit=rate_limit)
>>>>>>> f287cf94
            logging.info(f"\nAppel à l'API CoinGecko pour la catégorie : '{category}'...")
            market = await client.list_tokens(category)
            
            if not market:
                logging.info(f"\n--> INFORMATION : L'API CoinGecko n'a retourné aucun token pour la catégorie '{category}'. Le worker se termine normalement.\n")
                return

            logging.info(f"--> API a retourné {len(market)} tokens.")
            
            df_market = pd.DataFrame(market)
            df_market["market_cap"] = pd.to_numeric(df_market["market_cap"], errors="coerce").fillna(0)
            df_market["total_volume"] = pd.to_numeric(df_market["total_volume"], errors="coerce").fillna(0)
            
            logging.info(f"\nFiltrage avec les critères : market_cap >= {min_cap} et total_volume >= {min_vol}...")
            df_filtered = df_market[(df_market["market_cap"] >= min_cap) & (df_market["total_volume"] >= min_vol)]

            if df_filtered.empty:
                logging.info(f"\n--> INFORMATION : Aucun token ne correspond aux critères de filtre. Le worker se termine normalement.\n")
                return
                
            # On retire ceux déjà présents en base
            token_ids_to_fetch = [t for t in df_filtered["id"].tolist() if t not in existing_ids]
            logging.info(f"{len(token_ids_to_fetch)} tokens à traiter (hors doublons déjà en base).")

            records: List[Dict[str, Any]] = []

            for i, token_id in enumerate(token_ids_to_fetch):
                logging.info(f"  [{i+1}/{len(token_ids_to_fetch)}] Récupération des détails pour : {token_id}")
                try:
                    detail = await client.token_details(token_id)
                    if not detail:
                        logging.warning(f"  --> AVERTISSEMENT : Pas de détails pour {token_id}. On passe au suivant.")
                        continue
                    
                    now_utc = datetime.now(timezone.utc).isoformat()
                    records.append(_extract_data(detail, now_utc))
                    
                    if len(records) >= batch_size:
                        df = pd.DataFrame(records)
                        df = force_float(df)
                        logging.info(f"  --> LOT PRÊT ({len(df)} lignes). Envoi vers BigQuery...")
                        bq_client.upload_dataframe(df, dataset, table)
                        logging.info("  --> LOT ENVOYÉ.")
                        records = []
                        await asyncio.sleep(7)
                    
                    await asyncio.sleep(7)  # Respecter le rate limit de l'API
                except Exception as e:
                    logging.error(f"  !!! ERREUR LORS DU TRAITEMENT de {token_id}: {e}. On passe au suivant.")
                    continue
                
            if records:
                df = pd.DataFrame(records)
                df = force_float(df)
                logging.info(f"\n--> DERNIER LOT : Envoi des {len(df)} lignes restantes vers BigQuery...")
                bq_client.upload_dataframe(df, dataset, table)
                logging.info("--> DERNIER LOT ENVOYÉ.")
            
            logging.info("\n--- WORKER COINGECKO : TERMINÉ AVEC SUCCÈS ---\n")

    except aiohttp.ClientConnectorError as e:
        logging.error("!!! ERREUR DE CONNEXION RÉSEAU : Impossible de se connecter à l'API. Vérifiez votre connexion internet ou le statut de WSL.")
        logging.error(f"Détail de l'erreur : {e}")
        raise

if __name__ == "__main__":
    try:
        asyncio.run(run_coingecko_worker())
    except Exception as e:
        logging.error(f"Une erreur fatale a arrêté le worker : {e}", exc_info=False)
        exit(1)
<|MERGE_RESOLUTION|>--- conflicted
+++ resolved
@@ -1,253 +1,209 @@
-import os
-import asyncio
-import logging
-import socket
-from datetime import datetime, timezone
-from typing import Dict, List, Any
-
-import pandas as pd
-import aiohttp
-from dotenv import load_dotenv
-
-from clients.coingecko import CoinGeckoClient
-from gcp_utils import BigQueryClient
-
-logging.basicConfig(level=logging.INFO, format='%(asctime)s - %(levelname)s - %(message)s')
-
-
-def fetch_existing_ids(bq_client, project_id, dataset, table) -> set:
-    """Retourne un set de tous les id_projet déjà présents dans BigQuery."""
-    query = f"SELECT DISTINCT id_projet FROM `{project_id}.{dataset}.{table}`"
-    results = bq_client.client.query(query)
-    return {row["id_projet"] for row in results}
-
-
-def _extract_data(raw: dict, now_utc: str) -> dict:
-    roi = raw.get("roi") or {}
-    md = raw.get("market_data") or {}
-    return {
-        "id_projet": raw.get("id"),
-        "symbole": raw.get("symbol", "").upper(),
-        "nom": raw.get("name"),
-        "image": raw.get("image", {}).get("large"),
-        "prix_usd": md.get("current_price", {}).get("usd"),
-        "market_cap": md.get("market_cap", {}).get("usd"),
-        "market_cap_rank": raw.get("market_cap_rank"),
-        "fully_diluted_valuation": md.get("fully_diluted_valuation", {}).get("usd"),
-        "volume_24h": md.get("total_volume", {}).get("usd"),
-        "high_24h": md.get("high_24h", {}).get("usd"),
-        "low_24h": md.get("low_24h", {}).get("usd"),
-        "price_change_24h": md.get("price_change_24h"),
-        "variation_24h_pct": md.get("price_change_percentage_24h"),
-        "market_cap_change_24h": md.get("market_cap_change_24h"),
-        "market_cap_change_percentage_24h": md.get("market_cap_change_percentage_24h"),
-        "circulating_supply": md.get("circulating_supply"),
-        "total_supply": md.get("total_supply"),
-        "max_supply": md.get("max_supply"),
-        "ath_usd": md.get("ath", {}).get("usd"),
-        "ath_change_pct": md.get("ath_change_percentage", {}).get("usd"),
-        "ath_date": md.get("ath_date", {}).get("usd"),
-        "atl": md.get("atl", {}).get("usd"),
-        "atl_change_percentage": md.get("atl_change_percentage", {}).get("usd"),
-        "atl_date": md.get("atl_date", {}).get("usd"),
-        "roi": str(roi),
-        "last_updated": raw.get("last_updated"),
-        "chaine_contrat": next(iter(raw.get("platforms", {}) or {}), None),
-        "adresse_contrat": next(iter((raw.get("platforms", {}) or {}).values()), None),
-        "lien_site_web": (raw.get("links", {}).get("homepage") or [None])[0],
-        "lien_github": (raw.get("links", {}).get("repos_url", {}).get("github") or [None])[0],
-        "derniere_maj": now_utc,
-    }
-
-
-<<<<<<< HEAD
-def force_float(df: pd.DataFrame, float_cols=None, int_cols=None) -> pd.DataFrame:
-    """Cast specified columns to float or integer types."""
-    if float_cols is None:
-        float_cols = [
-            "prix_usd",
-            "fully_diluted_valuation",
-            "volume_24h",
-            "high_24h",
-            "low_24h",
-            "price_change_24h",
-            "variation_24h_pct",
-            "market_cap_change_24h",
-            "market_cap_change_percentage_24h",
-            "circulating_supply",
-            "total_supply",
-            "max_supply",
-            "ath_usd",
-            "ath_change_pct",
-            "atl",
-            "atl_change_percentage",
-        ]
-    if int_cols is None:
-        int_cols = ["market_cap", "fully_diluted_valuation"]
-
-    for col in float_cols:
-        if col in df.columns:
-            df[col] = pd.to_numeric(df[col], errors="coerce").astype(float)
-    for col in int_cols:
-        if col in df.columns:
-            df[col] = pd.to_numeric(df[col], errors="coerce").astype("Int64")
-    return df
-=======
-def force_float(df: pd.DataFrame, float_cols=None, int_cols=None) -> pd.DataFrame:
-    """Cast specified columns to float or integer types."""
-    if float_cols is None:
-        float_cols = [
-            "prix_usd",
-            "fully_diluted_valuation",
-            "volume_24h",
-            "high_24h",
-            "low_24h",
-            "price_change_24h",
-            "variation_24h_pct",
-            "market_cap_change_24h",
-            "market_cap_change_percentage_24h",
-            "circulating_supply",
-            "total_supply",
-            "max_supply",
-            "ath_usd",
-            "ath_change_pct",
-            "atl",
-            "atl_change_percentage",
-        ]
-    if int_cols is None:
-
-        int_cols = ["market_cap", "fully_diluted_valuation"]
-
-
-    for col in float_cols:
-        if col in df.columns:
-            df[col] = pd.to_numeric(df[col], errors="coerce").astype(float)
-    for col in int_cols:
-        if col in df.columns:
-            df[col] = pd.to_numeric(df[col], errors="coerce").astype("Int64")
-    return df
->>>>>>> f287cf94
-
-
-async def run_coingecko_worker() -> None:
-    logging.info("\n--- WORKER COINGECKO : DÉMARRAGE ---\n")
-    load_dotenv()
-
-    project_id = os.getenv("GCP_PROJECT_ID")
-    if not project_id:
-        raise ValueError("La variable d'environnement GCP_PROJECT_ID est manquante.")
-
-    dataset = os.getenv("BQ_DATASET")
-    if not dataset:
-        raise ValueError("La variable d'environnement BQ_DATASET est manquante.")
-    
-    table = os.getenv("COINGECKO_BIGQUERY_TABLE")
-    if not table:
-        raise ValueError("La variable d'environnement COINGECKO_BIGQUERY_TABLE est manquante.")
-
-    category = os.getenv("COINGECKO_CATEGORY")
-    if not category:
-        raise ValueError("La variable d'environnement COINGECKO_CATEGORY est manquante.")
-
-<<<<<<< HEAD
-    min_cap = int(os.getenv("COINGECKO_MIN_MARKET_CAP", "0"))
-    min_vol = int(os.getenv("COINGECKO_MIN_VOLUME_USD", "0"))
-    batch_size = int(os.getenv("COINGECKO_BATCH_SIZE", "20"))
-    rate_limit = int(os.getenv("COINGECKO_RATE_LIMIT", "50"))
-=======
-    min_cap = int(os.getenv("COINGECKO_MIN_MARKET_CAP", "0"))
-    min_vol = int(os.getenv("COINGECKO_MIN_VOLUME_USD", "0"))
-    batch_size = int(os.getenv("COINGECKO_BATCH_SIZE", "20"))
-    rate_limit = int(os.getenv("COINGECKO_RATE_LIMIT", "50"))
->>>>>>> f287cf94
-    
-    logging.info(f"Configuration chargée : project={project_id}, dataset={dataset}, table={table}, category='{category}'")
-
-    bq_client = BigQueryClient(project_id)
-    logging.info("Client BigQuery initialisé.")
-
-    # Cherche les IDs déjà présents
-    existing_ids = fetch_existing_ids(bq_client, project_id, dataset, table)
-    logging.info(f"{len(existing_ids)} tokens déjà présents dans la table BigQuery.")
-
-    try:
-<<<<<<< HEAD
-        connector = aiohttp.TCPConnector(family=socket.AF_INET)
-        async with aiohttp.ClientSession(connector=connector) as session:
-            client = CoinGeckoClient(session, rate_limit=rate_limit)
-=======
-        connector = aiohttp.TCPConnector(family=socket.AF_INET)
-        async with aiohttp.ClientSession(connector=connector) as session:
-            client = CoinGeckoClient(session, rate_limit=rate_limit)
->>>>>>> f287cf94
-            logging.info(f"\nAppel à l'API CoinGecko pour la catégorie : '{category}'...")
-            market = await client.list_tokens(category)
-            
-            if not market:
-                logging.info(f"\n--> INFORMATION : L'API CoinGecko n'a retourné aucun token pour la catégorie '{category}'. Le worker se termine normalement.\n")
-                return
-
-            logging.info(f"--> API a retourné {len(market)} tokens.")
-            
-            df_market = pd.DataFrame(market)
-            df_market["market_cap"] = pd.to_numeric(df_market["market_cap"], errors="coerce").fillna(0)
-            df_market["total_volume"] = pd.to_numeric(df_market["total_volume"], errors="coerce").fillna(0)
-            
-            logging.info(f"\nFiltrage avec les critères : market_cap >= {min_cap} et total_volume >= {min_vol}...")
-            df_filtered = df_market[(df_market["market_cap"] >= min_cap) & (df_market["total_volume"] >= min_vol)]
-
-            if df_filtered.empty:
-                logging.info(f"\n--> INFORMATION : Aucun token ne correspond aux critères de filtre. Le worker se termine normalement.\n")
-                return
-                
-            # On retire ceux déjà présents en base
-            token_ids_to_fetch = [t for t in df_filtered["id"].tolist() if t not in existing_ids]
-            logging.info(f"{len(token_ids_to_fetch)} tokens à traiter (hors doublons déjà en base).")
-
-            records: List[Dict[str, Any]] = []
-
-            for i, token_id in enumerate(token_ids_to_fetch):
-                logging.info(f"  [{i+1}/{len(token_ids_to_fetch)}] Récupération des détails pour : {token_id}")
-                try:
-                    detail = await client.token_details(token_id)
-                    if not detail:
-                        logging.warning(f"  --> AVERTISSEMENT : Pas de détails pour {token_id}. On passe au suivant.")
-                        continue
-                    
-                    now_utc = datetime.now(timezone.utc).isoformat()
-                    records.append(_extract_data(detail, now_utc))
-                    
-                    if len(records) >= batch_size:
-                        df = pd.DataFrame(records)
-                        df = force_float(df)
-                        logging.info(f"  --> LOT PRÊT ({len(df)} lignes). Envoi vers BigQuery...")
-                        bq_client.upload_dataframe(df, dataset, table)
-                        logging.info("  --> LOT ENVOYÉ.")
-                        records = []
-                        await asyncio.sleep(7)
-                    
-                    await asyncio.sleep(7)  # Respecter le rate limit de l'API
-                except Exception as e:
-                    logging.error(f"  !!! ERREUR LORS DU TRAITEMENT de {token_id}: {e}. On passe au suivant.")
-                    continue
-                
-            if records:
-                df = pd.DataFrame(records)
-                df = force_float(df)
-                logging.info(f"\n--> DERNIER LOT : Envoi des {len(df)} lignes restantes vers BigQuery...")
-                bq_client.upload_dataframe(df, dataset, table)
-                logging.info("--> DERNIER LOT ENVOYÉ.")
-            
-            logging.info("\n--- WORKER COINGECKO : TERMINÉ AVEC SUCCÈS ---\n")
-
-    except aiohttp.ClientConnectorError as e:
-        logging.error("!!! ERREUR DE CONNEXION RÉSEAU : Impossible de se connecter à l'API. Vérifiez votre connexion internet ou le statut de WSL.")
-        logging.error(f"Détail de l'erreur : {e}")
-        raise
-
-if __name__ == "__main__":
-    try:
-        asyncio.run(run_coingecko_worker())
-    except Exception as e:
-        logging.error(f"Une erreur fatale a arrêté le worker : {e}", exc_info=False)
-        exit(1)
+import os
+import asyncio
+import logging
+import socket
+from datetime import datetime, timezone
+from typing import Dict, List, Any
+
+import pandas as pd
+import aiohttp
+from dotenv import load_dotenv
+
+from clients.coingecko import CoinGeckoClient
+from gcp_utils import BigQueryClient
+
+logging.basicConfig(level=logging.INFO, format='%(asctime)s - %(levelname)s - %(message)s')
+
+
+def fetch_existing_ids(bq_client, project_id, dataset, table) -> set:
+    """Retourne un set de tous les id_projet déjà présents dans BigQuery."""
+    query = f"SELECT DISTINCT id_projet FROM `{project_id}.{dataset}.{table}`"
+    results = bq_client.client.query(query)
+    return {row["id_projet"] for row in results}
+
+
+def _extract_data(raw: dict, now_utc: str) -> dict:
+    roi = raw.get("roi") or {}
+    md = raw.get("market_data") or {}
+    return {
+        "id_projet": raw.get("id"),
+        "symbole": raw.get("symbol", "").upper(),
+        "nom": raw.get("name"),
+        "image": raw.get("image", {}).get("large"),
+        "prix_usd": md.get("current_price", {}).get("usd"),
+        "market_cap": md.get("market_cap", {}).get("usd"),
+        "market_cap_rank": raw.get("market_cap_rank"),
+        "fully_diluted_valuation": md.get("fully_diluted_valuation", {}).get("usd"),
+        "volume_24h": md.get("total_volume", {}).get("usd"),
+        "high_24h": md.get("high_24h", {}).get("usd"),
+        "low_24h": md.get("low_24h", {}).get("usd"),
+        "price_change_24h": md.get("price_change_24h"),
+        "variation_24h_pct": md.get("price_change_percentage_24h"),
+        "market_cap_change_24h": md.get("market_cap_change_24h"),
+        "market_cap_change_percentage_24h": md.get("market_cap_change_percentage_24h"),
+        "circulating_supply": md.get("circulating_supply"),
+        "total_supply": md.get("total_supply"),
+        "max_supply": md.get("max_supply"),
+        "ath_usd": md.get("ath", {}).get("usd"),
+        "ath_change_pct": md.get("ath_change_percentage", {}).get("usd"),
+        "ath_date": md.get("ath_date", {}).get("usd"),
+        "atl": md.get("atl", {}).get("usd"),
+        "atl_change_percentage": md.get("atl_change_percentage", {}).get("usd"),
+        "atl_date": md.get("atl_date", {}).get("usd"),
+        "roi": str(roi),
+        "last_updated": raw.get("last_updated"),
+        "chaine_contrat": next(iter(raw.get("platforms", {}) or {}), None),
+        "adresse_contrat": next(iter((raw.get("platforms", {}) or {}).values()), None),
+        "lien_site_web": (raw.get("links", {}).get("homepage") or [None])[0],
+        "lien_github": (raw.get("links", {}).get("repos_url", {}).get("github") or [None])[0],
+        "derniere_maj": now_utc,
+    }
+
+
+
+def force_float(df: pd.DataFrame, float_cols=None, int_cols=None) -> pd.DataFrame:
+    """Cast specified columns to float or integer types."""
+    if float_cols is None:
+        float_cols = [
+            "prix_usd",
+            "fully_diluted_valuation",
+            "volume_24h",
+            "high_24h",
+            "low_24h",
+            "price_change_24h",
+            "variation_24h_pct",
+            "market_cap_change_24h",
+            "market_cap_change_percentage_24h",
+            "circulating_supply",
+            "total_supply",
+            "max_supply",
+            "ath_usd",
+            "ath_change_pct",
+            "atl",
+            "atl_change_percentage",
+        ]
+    if int_cols is None:
+        int_cols = ["market_cap", "fully_diluted_valuation"]
+
+    for col in float_cols:
+        if col in df.columns:
+            df[col] = pd.to_numeric(df[col], errors="coerce").astype(float)
+    for col in int_cols:
+        if col in df.columns:
+            df[col] = pd.to_numeric(df[col], errors="coerce").astype("Int64")
+    return df
+
+
+
+async def run_coingecko_worker() -> None:
+    logging.info("\n--- WORKER COINGECKO : DÉMARRAGE ---\n")
+    load_dotenv()
+
+    project_id = os.getenv("GCP_PROJECT_ID")
+    if not project_id:
+        raise ValueError("La variable d'environnement GCP_PROJECT_ID est manquante.")
+
+    dataset = os.getenv("BQ_DATASET")
+    if not dataset:
+        raise ValueError("La variable d'environnement BQ_DATASET est manquante.")
+    
+    table = os.getenv("COINGECKO_BIGQUERY_TABLE")
+    if not table:
+        raise ValueError("La variable d'environnement COINGECKO_BIGQUERY_TABLE est manquante.")
+
+    category = os.getenv("COINGECKO_CATEGORY")
+    if not category:
+        raise ValueError("La variable d'environnement COINGECKO_CATEGORY est manquante.")
+
+
+    min_cap = int(os.getenv("COINGECKO_MIN_MARKET_CAP", "0"))
+    min_vol = int(os.getenv("COINGECKO_MIN_VOLUME_USD", "0"))
+    batch_size = int(os.getenv("COINGECKO_BATCH_SIZE", "20"))
+    rate_limit = int(os.getenv("COINGECKO_RATE_LIMIT", "50"))
+
+    
+    logging.info(f"Configuration chargée : project={project_id}, dataset={dataset}, table={table}, category='{category}'")
+
+    bq_client = BigQueryClient(project_id)
+    logging.info("Client BigQuery initialisé.")
+
+    # Cherche les IDs déjà présents
+    existing_ids = fetch_existing_ids(bq_client, project_id, dataset, table)
+    logging.info(f"{len(existing_ids)} tokens déjà présents dans la table BigQuery.")
+
+    try:
+        connector = aiohttp.TCPConnector(family=socket.AF_INET)
+        async with aiohttp.ClientSession(connector=connector) as session:
+            client = CoinGeckoClient(session, rate_limit=rate_limit)
+
+            logging.info(f"\nAppel à l'API CoinGecko pour la catégorie : '{category}'...")
+            market = await client.list_tokens(category)
+            
+            if not market:
+                logging.info(f"\n--> INFORMATION : L'API CoinGecko n'a retourné aucun token pour la catégorie '{category}'. Le worker se termine normalement.\n")
+                return
+
+            logging.info(f"--> API a retourné {len(market)} tokens.")
+            
+            df_market = pd.DataFrame(market)
+            df_market["market_cap"] = pd.to_numeric(df_market["market_cap"], errors="coerce").fillna(0)
+            df_market["total_volume"] = pd.to_numeric(df_market["total_volume"], errors="coerce").fillna(0)
+            
+            logging.info(f"\nFiltrage avec les critères : market_cap >= {min_cap} et total_volume >= {min_vol}...")
+            df_filtered = df_market[(df_market["market_cap"] >= min_cap) & (df_market["total_volume"] >= min_vol)]
+
+            if df_filtered.empty:
+                logging.info(f"\n--> INFORMATION : Aucun token ne correspond aux critères de filtre. Le worker se termine normalement.\n")
+                return
+                
+            # On retire ceux déjà présents en base
+            token_ids_to_fetch = [t for t in df_filtered["id"].tolist() if t not in existing_ids]
+            logging.info(f"{len(token_ids_to_fetch)} tokens à traiter (hors doublons déjà en base).")
+
+            records: List[Dict[str, Any]] = []
+
+            for i, token_id in enumerate(token_ids_to_fetch):
+                logging.info(f"  [{i+1}/{len(token_ids_to_fetch)}] Récupération des détails pour : {token_id}")
+                try:
+                    detail = await client.token_details(token_id)
+                    if not detail:
+                        logging.warning(f"  --> AVERTISSEMENT : Pas de détails pour {token_id}. On passe au suivant.")
+                        continue
+                    
+                    now_utc = datetime.now(timezone.utc).isoformat()
+                    records.append(_extract_data(detail, now_utc))
+                    
+                    if len(records) >= batch_size:
+                        df = pd.DataFrame(records)
+                        df = force_float(df)
+                        logging.info(f"  --> LOT PRÊT ({len(df)} lignes). Envoi vers BigQuery...")
+                        bq_client.upload_dataframe(df, dataset, table)
+                        logging.info("  --> LOT ENVOYÉ.")
+                        records = []
+                        await asyncio.sleep(7)
+                    
+                    await asyncio.sleep(7)  # Respecter le rate limit de l'API
+                except Exception as e:
+                    logging.error(f"  !!! ERREUR LORS DU TRAITEMENT de {token_id}: {e}. On passe au suivant.")
+                    continue
+                
+            if records:
+                df = pd.DataFrame(records)
+                df = force_float(df)
+                logging.info(f"\n--> DERNIER LOT : Envoi des {len(df)} lignes restantes vers BigQuery...")
+                bq_client.upload_dataframe(df, dataset, table)
+                logging.info("--> DERNIER LOT ENVOYÉ.")
+            
+            logging.info("\n--- WORKER COINGECKO : TERMINÉ AVEC SUCCÈS ---\n")
+
+    except aiohttp.ClientConnectorError as e:
+        logging.error("!!! ERREUR DE CONNEXION RÉSEAU : Impossible de se connecter à l'API. Vérifiez votre connexion internet ou le statut de WSL.")
+        logging.error(f"Détail de l'erreur : {e}")
+        raise
+
+if __name__ == "__main__":
+    try:
+        asyncio.run(run_coingecko_worker())
+    except Exception as e:
+        logging.error(f"Une erreur fatale a arrêté le worker : {e}", exc_info=False)
+        exit(1)